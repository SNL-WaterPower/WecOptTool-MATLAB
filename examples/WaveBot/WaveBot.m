--- conflicted
+++ resolved
@@ -25,20 +25,12 @@
     
 end
 
-<<<<<<< HEAD
 %% Device-specific functions
 % The following functions are defined here and referenced by the
 % handles/callbacks within the Blueprint class
 
-function hydro = getHydroScalar(folder, lambda, S, freqStep)
-    
-    S = struct(S);
-    w = WecOptLib.utils.seaStatesGlobalW(S, freqStep);
-               
-=======
 function hydro = getHydroScalar(folder, lambda, w)
                    
->>>>>>> 1caa02b3
     if w(1) == 0
         w = w(2:end);
     end
